--- conflicted
+++ resolved
@@ -529,7 +529,122 @@
             print("No completion received from the model.")
             return reasoning, score
 
-<<<<<<< HEAD
+        try:
+            content = completion.choices[0].message.content
+
+            try:
+                data = json.loads(content)
+                if isinstance(data, dict):
+                    reasoning = data.get("REASONING", "")
+                    score = float(data.get("SCORE", 0.0))
+                    return reasoning, score
+            except (json.JSONDecodeError, TypeError, ValueError):
+                pass
+
+            if isinstance(content, str):
+                reasoning = content
+                extracted_score = extract_score_from_string(content)
+                if extracted_score is not None:
+                    score = extracted_score
+
+        except Exception as e:
+            print(f"Error processing model response: {str(e)}")
+            if hasattr(completion, "choices") and completion.choices is not None and len(completion.choices) > 0:
+                print(f"Response content: {getattr(completion.choices[0].message, 'content', 'No content available')}")
+
+        return reasoning, score
+
+    def get_cost(self, response, model: str):
+        """
+        Get the cost of the response.
+        """
+        model_name = model.split("/")[-1]  # for litellm, discard the namespace
+        model_name = model_name.replace("-standard", "")  # azure OAI models have -standard in the name
+        return (
+            PRICE_PER_TOKEN.get(model_name, {}).get("input", 0) * response.usage.prompt_tokens
+            + PRICE_PER_TOKEN.get(model_name, {}).get("output", 0) * response.usage.completion_tokens
+        )
+
+    async def async_call(
+        self, tokenized_prediction: List[int], prediction: str, label: str, query: str
+    ) -> VerificationResult:
+        """
+        Asynchronous version of __call__ that properly handles the async OpenAI client.
+        """
+        # client = self._get_client()
+        final_answer = extract_final_answer(prediction)
+        prompt = self.prompt_template.format(input=query, output=final_answer, label=label)
+
+        max_retries = 3  # for rate limits
+        retry_delay = 1.0
+
+        for attempt in range(max_retries):
+            try:
+                messages = build_messages(prompt)
+                response = await acompletion(
+                    model=self.verifier_config.llm_judge_model,
+                    messages=messages,
+                    temperature=self.verifier_config.llm_judge_temperature,
+                    max_completion_tokens=self.verifier_config.llm_judge_max_tokens,
+                    seed=self.verifier_config.seed,
+                )
+                reasoning, score = self.parse_completion(response)
+                cost = self.get_cost(response, self.verifier_config.llm_judge_model)
+                # normalize score to be between 0 and 1
+                return VerificationResult(score=score / self.max_value, cost=cost, reasoning=reasoning)
+
+            except Exception as e:
+                logger.warning(f"LLM judge attempt {attempt + 1}/{max_retries} failed: {str(e)}")
+                if attempt == max_retries - 1:
+                    logger.error(f"LLM judge failed after {max_retries} attempts. Returning default score of 0.0")
+                    return VerificationResult(score=0.0, cost=0.0, reasoning=f"Error: {str(e)}")
+                else:
+                    await asyncio.sleep(retry_delay * (2**attempt))  # Exponential backoff
+
+    def __call__(self, tokenized_prediction: List[int], prediction: str, label: str, query: str) -> VerificationResult:
+        """
+        Evaluates the prediction based on an LLM's judgement.
+
+        Args:
+            tokenized_prediction (List[int]): Tokenized representation of the prediction (unused).
+            prediction (str): The model output string that was judged.
+            label (str): An optional reference for the judge. Can be a reference answer or a rubric.
+        Returns:
+            float: The calculated reward (parsed_rating)
+        """
+        try:
+            loop = asyncio.get_event_loop()
+            if loop.is_running():
+                raise RuntimeError(
+                    "Cannot call synchronous __call__ method from within an async context. Use async_call instead."
+                )
+            else:
+                return asyncio.run(self.async_call(tokenized_prediction, prediction, label, query))
+        except RuntimeError:
+            return asyncio.run(self.async_call(tokenized_prediction, prediction, label, query))
+
+    @classmethod
+    async def cleanup_all_clients(cls):
+        """
+        Manually close all cached clients. Call this before shutting down to avoid cleanup warnings.
+        """
+        clients_to_close = list(cls._client_cache.values())
+        cls._client_cache.clear()
+
+        for client in clients_to_close:
+            try:
+                await client.close()
+            except Exception as e:
+                logger.warning(f"Error closing OpenAI client: {e}")
+                # Suppress the error to avoid breaking shutdown
+
+
+def build_all_verifiers(args) -> Dict[str, VerifierFunction]:
+    """
+    Build all verifiers with the given judge config.
+        return 1 - (length_diff / 8192)
+
+
 
 def extract_python_code(model_output: str) -> str:
     """Extract the last code block between ``` markers from the model output."""
@@ -603,121 +718,8 @@
     return asyncio.run(_verify_code_samples_async(model_outputs, tests, api_url, max_execution_time))
 
 def get_all_verifiers() -> Dict[str, VerifierFunction]:
-=======
-        try:
-            content = completion.choices[0].message.content
-
-            try:
-                data = json.loads(content)
-                if isinstance(data, dict):
-                    reasoning = data.get("REASONING", "")
-                    score = float(data.get("SCORE", 0.0))
-                    return reasoning, score
-            except (json.JSONDecodeError, TypeError, ValueError):
-                pass
-
-            if isinstance(content, str):
-                reasoning = content
-                extracted_score = extract_score_from_string(content)
-                if extracted_score is not None:
-                    score = extracted_score
-
-        except Exception as e:
-            print(f"Error processing model response: {str(e)}")
-            if hasattr(completion, "choices") and completion.choices is not None and len(completion.choices) > 0:
-                print(f"Response content: {getattr(completion.choices[0].message, 'content', 'No content available')}")
-
-        return reasoning, score
-
-    def get_cost(self, response, model: str):
-        """
-        Get the cost of the response.
-        """
-        model_name = model.split("/")[-1]  # for litellm, discard the namespace
-        model_name = model_name.replace("-standard", "")  # azure OAI models have -standard in the name
-        return (
-            PRICE_PER_TOKEN.get(model_name, {}).get("input", 0) * response.usage.prompt_tokens
-            + PRICE_PER_TOKEN.get(model_name, {}).get("output", 0) * response.usage.completion_tokens
-        )
-
-    async def async_call(
-        self, tokenized_prediction: List[int], prediction: str, label: str, query: str
-    ) -> VerificationResult:
-        """
-        Asynchronous version of __call__ that properly handles the async OpenAI client.
-        """
-        # client = self._get_client()
-        final_answer = extract_final_answer(prediction)
-        prompt = self.prompt_template.format(input=query, output=final_answer, label=label)
-
-        max_retries = 3  # for rate limits
-        retry_delay = 1.0
-
-        for attempt in range(max_retries):
-            try:
-                messages = build_messages(prompt)
-                response = await acompletion(
-                    model=self.verifier_config.llm_judge_model,
-                    messages=messages,
-                    temperature=self.verifier_config.llm_judge_temperature,
-                    max_completion_tokens=self.verifier_config.llm_judge_max_tokens,
-                    seed=self.verifier_config.seed,
-                )
-                reasoning, score = self.parse_completion(response)
-                cost = self.get_cost(response, self.verifier_config.llm_judge_model)
-                # normalize score to be between 0 and 1
-                return VerificationResult(score=score / self.max_value, cost=cost, reasoning=reasoning)
-
-            except Exception as e:
-                logger.warning(f"LLM judge attempt {attempt + 1}/{max_retries} failed: {str(e)}")
-                if attempt == max_retries - 1:
-                    logger.error(f"LLM judge failed after {max_retries} attempts. Returning default score of 0.0")
-                    return VerificationResult(score=0.0, cost=0.0, reasoning=f"Error: {str(e)}")
-                else:
-                    await asyncio.sleep(retry_delay * (2**attempt))  # Exponential backoff
-
-    def __call__(self, tokenized_prediction: List[int], prediction: str, label: str, query: str) -> VerificationResult:
-        """
-        Evaluates the prediction based on an LLM's judgement.
-
-        Args:
-            tokenized_prediction (List[int]): Tokenized representation of the prediction (unused).
-            prediction (str): The model output string that was judged.
-            label (str): An optional reference for the judge. Can be a reference answer or a rubric.
-        Returns:
-            float: The calculated reward (parsed_rating)
-        """
-        try:
-            loop = asyncio.get_event_loop()
-            if loop.is_running():
-                raise RuntimeError(
-                    "Cannot call synchronous __call__ method from within an async context. Use async_call instead."
-                )
-            else:
-                return asyncio.run(self.async_call(tokenized_prediction, prediction, label, query))
-        except RuntimeError:
-            return asyncio.run(self.async_call(tokenized_prediction, prediction, label, query))
-
-    @classmethod
-    async def cleanup_all_clients(cls):
-        """
-        Manually close all cached clients. Call this before shutting down to avoid cleanup warnings.
-        """
-        clients_to_close = list(cls._client_cache.values())
-        cls._client_cache.clear()
-
-        for client in clients_to_close:
-            try:
-                await client.close()
-            except Exception as e:
-                logger.warning(f"Error closing OpenAI client: {e}")
-                # Suppress the error to avoid breaking shutdown
-
-
-def build_all_verifiers(args) -> Dict[str, VerifierFunction]:
->>>>>>> 6f7b3916
-    """
-    Build all verifiers with the given judge config.
+    """
+    Auto-generate a dictionary mapping verifier names to their instances.
     """
     verifiers: Dict[str, VerifierFunction] = {}
     for subclass in VerifierFunction.__subclasses__():
@@ -745,18 +747,8 @@
     return [reward_scale if match else 0.0 for match in matches]
 
 
-<<<<<<< HEAD
-def test_verify_code_sample():
-    model_outputs = [
-        "```python\nprint('Hello, world!')\n```",
-        "```python\nprint('Hello, world!')\n```"
-    ]
-    tests = [["print('Hello, world!')"], ["print('Hello, world!')"]]
-    print(verify_code_sample(model_outputs, tests))
-=======
 async def cleanup_all_llm_judge_clients():
     """
     Cleanup function to properly close all LLM judge clients before shutdown.
     """
-    await LMJudgeVerifier.cleanup_all_clients()
->>>>>>> 6f7b3916
+    await LMJudgeVerifier.cleanup_all_clients()