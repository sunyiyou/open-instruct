--- conflicted
+++ resolved
@@ -315,51 +315,7 @@
         "{% endif %}"
         "{% endfor %}"
     ),
-<<<<<<< HEAD
-    "r1_succint_chat_postpend_think": (
-=======
     "r1_simple_chat_postpend_think_orz_style": (
->>>>>>> cfa9782f
-        "A conversation between User and Assistant. "
-        "The user asks a question, and the Assistant solves it. "
-        "The assistant first thinks about the reasoning process in "
-        "the mind and then provides the user with the answer. "
-        "The reasoning process and answer are enclosed within <think> </think> "
-        "and <answer> </answer> tags, respectively, "
-        "i.e., <think> reasoning process here </think> "
-        "<answer> answer here </answer>."
-<<<<<<< HEAD
-        "Try to be succinct in your thinking procedure."
-        "\n\n"
-        "{% for message in messages %}"
-        "{{ '\n\n' if not loop.first else '' }}"
-        "{{ message['role'].capitalize() + ': ' + message['content'] + '\n' }}"
-=======
-        "\n\n"
-        "{% for message in messages %}"
-        "{{ '\n\n' if not loop.first else '' }}"
-        "{{ message['role'].capitalize() + ': You must put your answer inside <answer> </answer> tags, i.e., <answer> answer here </answer>. And your final answer will be extracted automatically by the \\\\boxed{} tag. This is the problem: ' + message['content'] + '\n' }}"  # \\\\boxed{} is for jinja template escape
->>>>>>> cfa9782f
-        "{% if loop.last and add_generation_prompt %}"
-        "{{ 'Assistant: <think>' }}"
-        "{% endif %}"
-        "{% endfor %}"
-    ),
-<<<<<<< HEAD
-    "succint_chat": (
-        "A conversation between User and Assistant. "
-        "The user asks a question, and the Assistant solves it. "
-        "Try to be succinct in your thinking procedure."
-        "\n\n"
-        "{% for message in messages %}"
-        "{{ '\n\n' if not loop.first else '' }}"
-        "{{ message['role'].capitalize() + ': ' + message['content'] + '\n' }}"
-        "{% if loop.last and add_generation_prompt %}"
-        "{% endif %}"
-        "{% endfor %}"
-    ),
-    "gemma_simple_chat_postpend_think": (
-        "<bos><start_of_turn>user\n"
         "A conversation between User and Assistant. "
         "The user asks a question, and the Assistant solves it. "
         "The assistant first thinks about the reasoning process in "
@@ -371,10 +327,12 @@
         "\n\n"
         "{% for message in messages %}"
         "{{ '\n\n' if not loop.first else '' }}"
-        "{{ message['role'].capitalize() + ': ' + message['content'] + '\n' }}"
+        "{{ message['role'].capitalize() + ': You must put your answer inside <answer> </answer> tags, i.e., <answer> answer here </answer>. And your final answer will be extracted automatically by the \\\\boxed{} tag. This is the problem: ' + message['content'] + '\n' }}"  # \\\\boxed{} is for jinja template escape
         "{% if loop.last and add_generation_prompt %}"
-        "{{ '<end_of_turn>\n<start_of_turn>model\n<think>' }}"
-=======
+        "{{ 'Assistant: <think>' }}"
+        "{% endif %}"
+        "{% endfor %}"
+    ),
     "r1_simple_chat_postpend_think_tool_vllm": (
         "A conversation between User and Assistant. "
         "The User asks a question, and the Assistant solves it. "
@@ -410,7 +368,6 @@
         "{{ message['role'].capitalize() + ': You must put your answer inside <answer> </answer> tags, i.e., <answer> answer here </answer>. And your final answer will be extracted automatically by the \\\\boxed{} tag. This is the problem: ' + message['content'] + '\n' }}"  # \\\\boxed{} is for jinjia template escape
         "{% if loop.last and add_generation_prompt %}"
         "{{ 'Assistant: <think>' }}"
->>>>>>> cfa9782f
         "{% endif %}"
         "{% endfor %}"
     ),
