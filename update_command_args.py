--- conflicted
+++ resolved
@@ -20,23 +20,6 @@
     with open(filename, 'r') as f:
         return f.read()
 
-<<<<<<< HEAD
-def modify_command(content, new_args):
-    # Split content into lines while preserving line continuations
-    lines = content.replace('\\\n', ' ').split('\n')
-    
-    # Join all non-empty lines to get the full command
-    command = ' '.join(line.strip() for line in lines if line.strip())
-    
-    # For each new argument
-    for arg, value in new_args.items():
-        # Create a pattern that matches the argument and its value
-        # This pattern handles values that may contain spaces
-        arg_pattern = f"--{arg} [^ ]+(?: [^ ]+)*"
-        if re.search(arg_pattern, command):
-            # Replace existing argument
-            command = re.sub(arg_pattern, f"--{arg} {value}", command)
-=======
 def modify_command(content: str, new_args: List[str]) -> str:
     split_content = content.split(" ")
     new_content = []
@@ -49,7 +32,6 @@
             else:
                 flag = part.split('--')[1]
                 flag_args.append(part)
->>>>>>> 00839135
         else:
             if not part.startswith('--'):
                 flag_args.append(part)
@@ -86,52 +68,17 @@
         if isinstance(value, list):
             new_content.extend(value)
         else:
-            new_content.append(value)
-        new_content.extend(["\\\n", "", "", ""])
-    return " ".join(new_content)
+            formatted += f" --{part}"
+    
+    return formatted
 
-def parse_args():
-    """Parse command line arguments manually to handle values with spaces."""
+def main():
     if len(sys.argv) < 2:
         print("Usage: python update_command_args.py <shell_script> [--arg value ...]")
         sys.exit(1)
     
     script_file = sys.argv[1]
-    new_args = {}
     
-<<<<<<< HEAD
-    i = 2
-    while i < len(sys.argv):
-        arg = sys.argv[i]
-        if not arg.startswith('--'):
-            print(f"Error: Expected argument starting with '--', got '{arg}'")
-            sys.exit(1)
-        
-        arg_name = arg[2:]  # Remove the '--' prefix
-        
-        # Find the value for this argument
-        if i + 1 < len(sys.argv) and not sys.argv[i + 1].startswith('--'):
-            # The next argument is the value
-            value = sys.argv[i + 1]
-            i += 2
-        else:
-            # No value provided
-            value = ""
-            i += 1
-        
-        # Check if there are more values (for arguments that take multiple values)
-        while i < len(sys.argv) and not sys.argv[i].startswith('--'):
-            value += " " + sys.argv[i]
-            i += 1
-        
-        new_args[arg_name] = value
-    
-    return script_file, new_args
-
-def main():
-    script_file, new_args = parse_args()
-    
-=======
     # Parse remaining arguments as key-value pairs
     parser = argparse.ArgumentParser()
     num_values = 0
@@ -152,7 +99,6 @@
 
     args = parser.parse_args(sys.argv[2:])
     new_args = {k: v for k, v in vars(args).items() if v is not None}
->>>>>>> 00839135
     # Read and modify the script
     content = read_shell_script(script_file)
     modified_content = modify_command(content, new_args)
